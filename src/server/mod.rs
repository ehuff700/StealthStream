mod builder;
mod event_handler;
mod server_struct;
mod state;

use std::{future::Future, pin::Pin, sync::Arc};

pub use builder::*;
pub use event_handler::*;
pub use server_struct::*;
pub use state::*;

use crate::{
	client::RawClient,
	errors::Error as LibraryError,
	protocol::{
		control::{AuthData, GoodbyeData, HandshakeData},
		StealthStreamMessage,
	},
	server::state::InnerState,
};

pub type ServerResult<T> = Result<T, LibraryError>;

/// Type alias used to indicate a pinned and boxed future.
pub type BoxedCallbackFuture = Pin<Box<dyn Future<Output = ()> + Send + 'static>>;
pub type BoxedBoolFuture =
	Pin<Box<dyn Future<Output = Result<bool, Box<dyn std::error::Error + Send + 'static>>> + Send + 'static>>;

/// This trait is used by the [Server] and [Client] to handle incoming messages.
<<<<<<< HEAD
pub trait ServerMessageCallback: // TODO: move this somewhere else
	Fn(StealthStreamMessage, Arc<RawClient>, Arc<InnerState>) -> BoxedCallbackFuture + Sync + Send + 'static
=======
pub trait MessageCallback:
	Fn(StealthStreamMessage, Arc<RawClient>) -> BoxedCallbackFuture + Sync + Send + 'static
>>>>>>> b7aa2077
{
}

impl<F> ServerMessageCallback for F where
	F: Fn(StealthStreamMessage, Arc<RawClient>, Arc<InnerState>) -> BoxedCallbackFuture + Sync + Send + 'static
{
}

pub trait ClientMessageCallback: // TODO: move this somewhere else
Fn(StealthStreamMessage, Arc<RawClient>) -> BoxedCallbackFuture + Sync + Send + 'static
{
}

impl<F> ClientMessageCallback for F where
	F: Fn(StealthStreamMessage, Arc<RawClient>) -> BoxedCallbackFuture + Sync + Send + 'static
{
}

/// This trait is used by the server whenever a new connection is established.
pub trait OpenCallback:
	Fn(HandshakeData, Arc<RawClient>, Arc<InnerState>) -> BoxedCallbackFuture + Sync + Send + 'static
{
}
impl<F> OpenCallback for F where
	F: Fn(HandshakeData, Arc<RawClient>, Arc<InnerState>) -> BoxedCallbackFuture + Sync + Send + 'static
{
}

/// This is used by the server whenever a new connection is closed.
pub trait CloseCallback:
	Fn(GoodbyeData, Arc<RawClient>, Arc<InnerState>) -> BoxedCallbackFuture + Sync + Send + 'static
{
}
impl<F> CloseCallback for F where
	F: Fn(GoodbyeData, Arc<RawClient>, Arc<InnerState>) -> BoxedCallbackFuture + Sync + Send + 'static
{
}

<<<<<<< HEAD
/// This trait is used by the server whenever a new connection is authenticated.
pub trait AuthCallback:
	Fn(&AuthData, Arc<RawClient>, Arc<InnerState>) -> BoxedBoolFuture + Sync + Send + 'static
{
}

impl<F> AuthCallback for F where
	F: Fn(&AuthData, Arc<RawClient>, Arc<InnerState>) -> BoxedBoolFuture + Sync + Send + 'static
{
}
=======
pub trait AuthCallback: Fn(AuthData, Arc<RawClient>) -> BoxedBoolFuture + Sync + Send + 'static {}

impl<F> AuthCallback for F where F: Fn(AuthData, Arc<RawClient>) -> BoxedBoolFuture + Sync + Send + 'static {}
>>>>>>> b7aa2077
<|MERGE_RESOLUTION|>--- conflicted
+++ resolved
@@ -28,13 +28,8 @@
 	Pin<Box<dyn Future<Output = Result<bool, Box<dyn std::error::Error + Send + 'static>>> + Send + 'static>>;
 
 /// This trait is used by the [Server] and [Client] to handle incoming messages.
-<<<<<<< HEAD
 pub trait ServerMessageCallback: // TODO: move this somewhere else
 	Fn(StealthStreamMessage, Arc<RawClient>, Arc<InnerState>) -> BoxedCallbackFuture + Sync + Send + 'static
-=======
-pub trait MessageCallback:
-	Fn(StealthStreamMessage, Arc<RawClient>) -> BoxedCallbackFuture + Sync + Send + 'static
->>>>>>> b7aa2077
 {
 }
 
@@ -73,7 +68,6 @@
 {
 }
 
-<<<<<<< HEAD
 /// This trait is used by the server whenever a new connection is authenticated.
 pub trait AuthCallback:
 	Fn(&AuthData, Arc<RawClient>, Arc<InnerState>) -> BoxedBoolFuture + Sync + Send + 'static
@@ -83,9 +77,4 @@
 impl<F> AuthCallback for F where
 	F: Fn(&AuthData, Arc<RawClient>, Arc<InnerState>) -> BoxedBoolFuture + Sync + Send + 'static
 {
-}
-=======
-pub trait AuthCallback: Fn(AuthData, Arc<RawClient>) -> BoxedBoolFuture + Sync + Send + 'static {}
-
-impl<F> AuthCallback for F where F: Fn(AuthData, Arc<RawClient>) -> BoxedBoolFuture + Sync + Send + 'static {}
->>>>>>> b7aa2077
+}