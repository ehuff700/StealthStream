use std::{collections::HashMap, net::SocketAddr, process, sync::Arc};

#[cfg(feature = "tls")]
use rustls::ServerConfig;
use tokio::{net::TcpListener, signal, sync::mpsc};
#[cfg(feature = "tls")]
use tokio_rustls::TlsAcceptor;
use tracing::{debug, error, info};

use super::{Namespace, ServerResult};
use crate::{
	client::RawClient,
	protocol::{constants::INVALID_HANDSHAKE, control::HandshakeData, StealthStreamMessage, StealthStreamPacketError},
	server::state::InnerState,
};

pub struct Server {
	listener: TcpListener,
	address: SocketAddr,
	poke_delay: u64,
	handshake_timeout: u64,
	namespace_handlers: HashMap<String, Namespace>,
	state: Arc<InnerState>,
	#[cfg(feature = "tls")]
	tls_config: Arc<ServerConfig>,
}
impl Server {
	/// Used internally by the ServerBuilder to create a new [Server] instance.
	pub(super) fn new(
		listener: TcpListener, address: SocketAddr, poke_delay: u64, handshake_timeout: u64,
<<<<<<< HEAD
		auth_handler: Arc<dyn AuthCallback>, namespace_handlers: HashMap<String, Namespace>, state: Arc<InnerState>,
		#[cfg(feature = "tls")] server_config: Option<ServerConfig>,
=======
		namespace_handlers: HashMap<String, Namespace>, #[cfg(feature = "tls")] server_config: Option<ServerConfig>,
>>>>>>> b7aa2077
	) -> Self {
		#[cfg(feature = "signals")] // TODO: implement this properly or not at all?
		tokio::task::spawn({
			async move {
				signal::ctrl_c().await.unwrap();
				info!("Received SIGINT, shutting down gracefully");
				process::exit(0);
			}
		});

		Self {
			listener,
			address,
			poke_delay,
			handshake_timeout,
			namespace_handlers,
			state,
			#[cfg(feature = "tls")]
			tls_config: Arc::new(server_config.unwrap()),
		}
	}

	/// Listens for incoming connections, blocking the current task.
	///
	/// On connection, client will be created from the [tokio::net::TcpStream]
	/// and [SocketAddr]. This task will be responsible for reading the stream
	/// for the lifecycle of the connection and processing messages.
	pub async fn listen(&self) -> ServerResult<()> {
		#[cfg(feature = "tls")]
		let acceptor = TlsAcceptor::from(self.tls_config.clone());

		loop {
			match self.listener.accept().await {
				Ok((tcp_stream, address)) => {
					debug!("Accepted connection from {:?}", address);

					#[cfg(feature = "tls")]
					let tls_stream = match acceptor.accept(tcp_stream).await {
						Ok(tls_stream) => tls_stream,
						Err(e) => {
							error!("Error accepting TLS connection: {:?}", e);
							continue;
						},
					};

					#[cfg(not(feature = "tls"))]
					let client = Arc::new(RawClient::from_stream(tcp_stream, address));
					#[cfg(feature = "tls")]
					let client = Arc::new(RawClient::from_tls_stream(tls_stream, address));
					self.handle_client(client).await;
				},
				Err(e) => {
					error!("Error accepting connection: {:?}", e);
				},
			};
		}
	}

	/// Spawns a new read/write task for the provided client, as well as
	/// creating a poke task to keep the connection alive.
	async fn handle_client(&self, client: Arc<RawClient>) {
		let timeout = self.handshake_timeout;
<<<<<<< HEAD
		let handshake_result = HandshakeData::start_server_handshake(
			&client,
			&self.namespace_handlers,
			&self.auth_handler,
			&self.state,
			timeout,
		)
		.await;
		let state = &self.state;
=======
		let handshake_result = HandshakeData::start_server_handshake(&client, &self.namespace_handlers, timeout).await;

>>>>>>> b7aa2077
		match handshake_result {
			Ok(data) => {
				let namespace = data.namespace.to_string();

				// safe to unwrap here because we check for bad namespaces above
				let callbacks = self
					.namespace_handlers
					.get(&namespace)
					.unwrap_or_else(|| panic!("No callbacks found for namespace: {}", namespace));

				tokio::task::spawn((callbacks.handlers.on_open.clone())(data, client.clone(), state.clone()));

				tokio::task::spawn(Self::poke_task(client.clone(), self.poke_delay.clone()));

				let (write_tx, write_rx) = mpsc::channel::<StealthStreamMessage>(100);
				Self::spawn_read_task(&client, write_tx);
				self.spawn_write_task(&client, write_rx, &namespace);
			},
			Err(e) => {
				error!("Error handshaking for client: {:?}", e);
				let _ = client.disconnect_with_reason(INVALID_HANDSHAKE, &e.to_string()).await;
				drop(client);
			},
		}
	}

	/// Pokes the client to keep the connection alive, according to the
	/// configured delay.
	async fn poke_task(client: Arc<RawClient>, delay: u64) -> ServerResult<()> {
		while client.is_connected() {
			client.send(StealthStreamMessage::Heartbeat).await?;
			debug!("Poking connection for {:?}", client.peer_address());
			tokio::time::sleep(std::time::Duration::from_millis(delay)).await;
		}
		Ok(())
	}

	/// Spawns a read task that will read messages from the client and use the
	/// mpsc channel to send them to the write task.
	fn spawn_read_task(client: &Arc<RawClient>, tx: mpsc::Sender<StealthStreamMessage>) {
		tokio::task::spawn({
			let read_client = client.clone();
			async move {
				while read_client.is_connected() {
					while let Some(read_result) = read_client.receive().await {
						match read_result {
							Ok(message) => {
								if matches!(message, StealthStreamMessage::Goodbye(_)) {
									if let Err(e) = read_client.disconnect().await {
										error!(
											"Error disconnecting client ({:?}): {:?}",
											read_client.peer_address(),
											e
										);
									};
								}

								// Sends the parsed message to the write task.
								if let Err(e) = tx.send(message).await {
									error!("Error sending message to write task: {:?}", e);
								}
							},
							Err(e) => {
								if let StealthStreamPacketError::StreamClosed = e {
									let _ = read_client.disconnect().await; // force disconnect, throwing away any error type
									break;
								} else {
									error!("Error reading from client ({:?}): {:?}", read_client.peer_address(), e);
									let _ = read_client
										.send(StealthStreamMessage::create_error_message(1, &e.to_string()))
										.await;

									// TODO: Review better error codes
									// perchance?
								}
							},
						};
					}
				}
			}
		});
	}

	/// Spawns a write task that will recieve messages from the mpsc channel and
	/// send them to the callback/event handler.
	fn spawn_write_task(&self, client: &Arc<RawClient>, mut rx: mpsc::Receiver<StealthStreamMessage>, namespace: &str) {
		let retrieved = self.namespace_handlers.get(namespace).unwrap();

		let write_client = client.clone();
		let close_callback = retrieved.handlers.on_close.clone();
		let normal_callback = retrieved.handlers.on_message.clone();
		let state = self.state.clone();

		tokio::task::spawn(async move {
			while let Some(message) = rx.recv().await {
				tokio::task::spawn({
					let (close_callback, normal_callback) = (close_callback.clone(), normal_callback.clone());
					let write_client_cloned = write_client.clone();
					let state_cloned = state.clone();
					async move {
						match message {
							StealthStreamMessage::Goodbye(data) => {
								close_callback(data, write_client_cloned, state_cloned).await
							},
							_ => normal_callback(message, write_client_cloned, state_cloned).await,
						}
					}
				});
			}
		});
	}

	/* Getters */
	pub fn address(&self) -> SocketAddr { self.address }
}
#[cfg(test)]
mod tests {
	use std::{sync::Arc, time::Duration};

	use rand::Rng;
	use tokio::{io::AsyncWriteExt, net::TcpStream, time::timeout};
	use tracing::info;

	use super::Server;
	use crate::{
		client::ClientBuilder,
		pin_callback,
		protocol::{control::HandshakeData, data::MessageData, StealthStreamMessage},
		server::{ServerBuilder, ServerMessageCallback},
	};

	macro_rules! server_client_setup {
		() => {{
			let test: Option<Box<dyn ServerMessageCallback>> = None;
			let server = basic_server_setup(test).await;

			let mut client = ClientBuilder::default();
			#[cfg(feature = "tls")]
			let mut client = client.skip_certificate_validation(true)

			let mut client = client.build();
			client
				.connect(server.address())
				.await
				.expect("Failed to connect to server");
			(server, client)
		}};
		($callback:block) => {{
			let server = basic_server_setup(Some($callback)).await;
			#[allow(unused_mut)]
			let mut client = ClientBuilder::default();
			#[cfg(feature = "tls")]
			#[allow(unused_mut)]
			let mut client = client.skip_certificate_validation(true);

			let mut client = client.build();
			client
				.connect(server.address())
				.await
				.expect("Failed to connect to server");
			(server, client)
		}};
		($server_callback:block, $client_callback:block) => {{
			let server = basic_server_setup(Some($server_callback)).await;
			#[allow(unused_mut)]
			let mut client = ClientBuilder::default().with_event_handler($client_callback);
			#[cfg(feature = "tls")]
			let mut client = client.skip_certificate_validation(true)

			let mut client = client.build();
			client
				.connect(server.address())
				.await
				.expect("Failed to connect to server");
			(server, client)
		}};
	}

	async fn basic_server_setup<T>(callback: Option<T>) -> Arc<Server>
	where
		T: ServerMessageCallback,
	{
		let mut rng = rand::thread_rng();
		let random_number: u16 = rng.gen_range(1000..10000);

		let base_server = ServerBuilder::default().port(random_number);
		#[cfg(feature = "tls")]
		let base_server = base_server
			.cert_file_path("src/test_cert.pem")
			.key_file_path("src/test_key.pem");

		let server = if let Some(callback) = callback {
			base_server.onmessage(callback)
		} else {
			base_server
		};

		let server = server.build().await.expect("Couldn't build server");

		let server = Arc::new(server);

		tokio::task::spawn({
			let task_server = server.clone();
			async move {
				task_server.listen().await.unwrap();
			}
		});

		server
	}

	#[tokio::test]
	async fn test_early_closure() {
		let (tx, mut rx) = tokio::sync::mpsc::channel(5);
		/*tracing_subscriber::fmt()
		.with_max_level(tracing_subscriber::filter::LevelFilter::DEBUG)
		.init();*/

		let (server, c) = server_client_setup!({
			move |recieved_message, _, _| {
				let tx = tx.clone();
				info!("Recieved message: {:?}", recieved_message);
				pin_callback!({
					tx.send(recieved_message).await.unwrap();
				})
			}
		});

		/* send bad message from raw TCP */
		let mut raw_stream = TcpStream::connect(server.address())
			.await
			.expect("couldn't connect to server");
		let handshake = StealthStreamMessage::Handshake(HandshakeData::new(1, false, "/", None));
		let mut test = handshake.to_packet().unwrap();

		let bytes: Vec<u8> = test.pop().unwrap().into();

		raw_stream
			.write_all(&bytes)
			.await
			.expect("couldn't write bytes to stream");

		raw_stream
			.shutdown()
			.await
			.expect("error shutting down the raw TcpStream");

		let raw_stream_result = timeout(Duration::from_millis(500), rx.recv()).await;
		assert!(raw_stream_result.is_err(), "Somehow recieved a successful message?");

		/* Test Successful Recieve */
		let packet = StealthStreamMessage::Message(MessageData::new(b"test", false, false));
		c.send(packet).await.expect("error sending message");

		let received = rx.recv().await;
		assert!(received.is_some());
	}
}<|MERGE_RESOLUTION|>--- conflicted
+++ resolved
@@ -28,12 +28,7 @@
 	/// Used internally by the ServerBuilder to create a new [Server] instance.
 	pub(super) fn new(
 		listener: TcpListener, address: SocketAddr, poke_delay: u64, handshake_timeout: u64,
-<<<<<<< HEAD
-		auth_handler: Arc<dyn AuthCallback>, namespace_handlers: HashMap<String, Namespace>, state: Arc<InnerState>,
-		#[cfg(feature = "tls")] server_config: Option<ServerConfig>,
-=======
-		namespace_handlers: HashMap<String, Namespace>, #[cfg(feature = "tls")] server_config: Option<ServerConfig>,
->>>>>>> b7aa2077
+		namespace_handlers: HashMap<String, Namespace>, state: Arc<InnerState>, #[cfg(feature = "tls")] server_config: Option<ServerConfig>,
 	) -> Self {
 		#[cfg(feature = "signals")] // TODO: implement this properly or not at all?
 		tokio::task::spawn({
@@ -96,20 +91,14 @@
 	/// creating a poke task to keep the connection alive.
 	async fn handle_client(&self, client: Arc<RawClient>) {
 		let timeout = self.handshake_timeout;
-<<<<<<< HEAD
 		let handshake_result = HandshakeData::start_server_handshake(
 			&client,
 			&self.namespace_handlers,
-			&self.auth_handler,
 			&self.state,
 			timeout,
 		)
 		.await;
 		let state = &self.state;
-=======
-		let handshake_result = HandshakeData::start_server_handshake(&client, &self.namespace_handlers, timeout).await;
-
->>>>>>> b7aa2077
 		match handshake_result {
 			Ok(data) => {
 				let namespace = data.namespace.to_string();
